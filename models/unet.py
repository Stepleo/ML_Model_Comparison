--- conflicted
+++ resolved
@@ -7,17 +7,11 @@
     """
     UNet inheriting from a ResNet encoder.
     """
-<<<<<<< HEAD
-    def __init__(self, resnet: ResNet):
-        super(UNet, self).__init__(resnet.input_img_size)
-        self.encoder = resnet.encoder
-=======
     def __init__(self, input_img_size, resnet: ResNet = None):
         super(UNet, self).__init__(input_img_size)
         self.pretrained = resnet is not None
         if self.pretrained:
             self.encoder = resnet.encoder
->>>>>>> a96cb9f4
         self.b = conv_block(512, 1024, 1)
         self.d1 = decoder_block(1024, 512)
         self.d2 = decoder_block(512, 512)
